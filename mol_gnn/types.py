# ruff: noqa: F401
from typing import Callable, Literal, Required, TypedDict

from rdkit.Chem import Atom, Bond, Mol
from torch import Tensor
from torch.optim.lr_scheduler import LRScheduler

type Rxn = tuple[Mol, Mol]
type TensorDictKey = tuple[str, ...] | str


<<<<<<< HEAD
class TransformConfig(TypedDict):
    transform: Callable
    in_key: str
    out_key: str


class ModuleConfig(NamedTuple):
=======
class ModuleConfig(TypedDict):
>>>>>>> a275bc12
    module: Callable
    in_keys: list[TensorDictKey] | dict[TensorDictKey, str]
    out_keys: list[TensorDictKey]


class LossConfig(TypedDict):
    module: Callable[..., Tensor]
    in_keys: list[TensorDictKey] | dict[TensorDictKey, str]
    weight: float


class LRSchedConfig(TypedDict, total=False):
    scheduler: Required[LRScheduler]
    interval: Literal["step", "epoch"]
    frequency: int
    monitor: str
    strict: bool
    name: str | None<|MERGE_RESOLUTION|>--- conflicted
+++ resolved
@@ -9,17 +9,13 @@
 type TensorDictKey = tuple[str, ...] | str
 
 
-<<<<<<< HEAD
 class TransformConfig(TypedDict):
     transform: Callable
     in_key: str
     out_key: str
 
 
-class ModuleConfig(NamedTuple):
-=======
 class ModuleConfig(TypedDict):
->>>>>>> a275bc12
     module: Callable
     in_keys: list[TensorDictKey] | dict[TensorDictKey, str]
     out_keys: list[TensorDictKey]
