from typing import Literal

from jaxtyping import Bool, Float
from numpy.typing import ArrayLike
import torch
import torch.nn as nn
import torch.nn.functional as F
from torch import Tensor
<<<<<<< HEAD
import torch.nn as nn
import torch.nn.functional as F
=======
>>>>>>> 8364d561
import torchmetrics.functional.classification as classification

from mol_gnn.nn.loss import _BoundedMixin, _LossFunctionBase
from mol_gnn.utils import ClassRegistry

MetricRegistry = ClassRegistry()


@MetricRegistry.register("mae")
class MAE(_LossFunctionBase):
    def forward(
        self,
        preds: Float[Tensor, "b t"],
        targets: Float[Tensor, "b t"],
        *,
        mask: Bool[Tensor, "b t"],
        sample_weights: Float[Tensor, "b"],
    ) -> Float[Tensor, ""]:
        L = (preds - targets).abs()

        return self._reduce(L, mask, sample_weights)


@MetricRegistry.register("rmse")
class RMSE(_LossFunctionBase):
    def forward(
        self,
        preds: Float[Tensor, "b t"],
        targets: Float[Tensor, "b t"],
        *,
        mask: Bool[Tensor, "b t"],
        sample_weights: Float[Tensor, "b"],
    ) -> Float[Tensor, ""]:
        L = F.mse_loss(preds, targets, reduction="none")

        return self._reduce(L.sqrt(), mask, sample_weights)


@MetricRegistry.register("bounded-mae")
class BoundedMAE(_BoundedMixin, MAE):
    pass


@MetricRegistry.register("bounded-rmse")
class BoundedRMSE(_BoundedMixin, RMSE):
    pass


@MetricRegistry.register("r2")
class R2(_LossFunctionBase):
    def forward(
        self,
        preds: Float[Tensor, "b t"],
        targets: Float[Tensor, "b t"],
        *,
        mask: Bool[Tensor, "b t"],
        sample_weights: Float[Tensor, "b"],
    ) -> Float[Tensor, ""]:
        target_means = (sample_weights * targets).mean(0, keepdim=True)

        rss = torch.sum(sample_weights * (preds - targets).square() * mask, dim=0)
        tss = torch.sum(sample_weights * (targets - target_means).square() * mask, dim=0)

        return ((1 - rss / tss) * self.task_weights).mean(0)


class _ClassificationMetricBase(nn.Module):
    def __init__(self, task: Literal["binary", "multilabel"]) -> None:
        super().__init__()

        self.task = task

    def extra_repr(self) -> str:
        return f"task={self.task}"


@MetricRegistry.register("roc")
class AUROC(_ClassificationMetricBase):
    def forward(
        self,
        preds: Float[Tensor, "b t *k"],
        targets: Float[Tensor, "b t"],
        *,
        mask: Bool[Tensor, "b t"],
        sample_weights: Float[Tensor, "b"],
    ) -> Float[Tensor, ""]:
        targets = torch.where(mask, targets, -1).long()

        return classification.auroc(preds, targets, self.task, ignore_index=-1)


@MetricRegistry.register("prc")
class AUPRC(_ClassificationMetricBase):
    def forward(
        self,
        preds: Float[Tensor, "b t *k"],
        targets: Float[Tensor, "b t"],
        *,
        mask: Bool[Tensor, "b t"],
        sample_weights: Float[Tensor, "b"],
    ) -> Float[Tensor, ""]:
        targets = torch.where(mask, targets, -1).long()

        return classification.average_precision(preds, targets, self.task, ignore_index=-1)


@MetricRegistry.register("accuracy")
class Accuracy(_LossFunctionBase):
    def __init__(
        self,
        task_weights: Float[ArrayLike, "t"],
        task: Literal["binary", "multilabel"],
        threshold: float = 0.5,
    ):
        super().__init__(task_weights)

        self.task = task
        self.threshold = threshold

    def forward(
        self,
        preds: Float[Tensor, "b t *k"],
        targets: Float[Tensor, "b t"],
        *,
        mask: Bool[Tensor, "b t"],
        sample_weights: Float[Tensor, "b"],
    ) -> Float[Tensor, ""]:
        if self.task == "binary":
            preds = preds > self.threshold
        else:
            preds = preds.softmax(-1)

        L = preds == targets

        return self._reduce(L, mask, sample_weights)

    def extra_repr(self) -> str:
        return f"task={self.task}, threshold={self.threshold:0.1f}"


@MetricRegistry.register("F1")
class F1(nn.Module):
    def __init__(self, task: Literal["binary", "multilabel"], threshold: float = 0.5):
        super().__init__()

        self.task = task
        self.threshold = threshold

    def forward(
        self,
        preds: Float[Tensor, "b t *k"],
        targets: Float[Tensor, "b t"],
        *,
        mask: Bool[Tensor, "b t"],
        sample_weights: Float[Tensor, "b"],
    ) -> Float[Tensor, ""]:
        targets = torch.where(mask, targets, -1).long()

        return classification.f1_score(preds, targets, self.task, threshold=self.threshold)

    def extra_repr(self) -> str:
        return f"task={self.task}, threshold={self.threshold:0.1f}"<|MERGE_RESOLUTION|>--- conflicted
+++ resolved
@@ -6,11 +6,8 @@
 import torch.nn as nn
 import torch.nn.functional as F
 from torch import Tensor
-<<<<<<< HEAD
 import torch.nn as nn
 import torch.nn.functional as F
-=======
->>>>>>> 8364d561
 import torchmetrics.functional.classification as classification
 
 from mol_gnn.nn.loss import _BoundedMixin, _LossFunctionBase
