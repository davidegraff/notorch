--- conflicted
+++ resolved
@@ -1,48 +1,20 @@
 import logging
 
 import hydra
-import lightning as L
+# import lightning as L
 from omegaconf import DictConfig
 from rich import print
-import torch.nn as nn
+# import torch.nn as nn
 
-<<<<<<< HEAD
-import mol_gnn.cli.utils.instantiate as instantiate
+# import mol_gnn.cli.utils.instantiate as instantiate
 from mol_gnn.data.dataset import Dataset
-from mol_gnn.schedulers import meta_lr_sched_factory
-=======
-# import mol_gnn.cli.utils.instantiate as instantiate
 from mol_gnn.lightning_models.model import SimpleModel
->>>>>>> a275bc12
 
 log = logging.getLogger(__name__)
 
 
 @hydra.main(config_path="configs", config_name="train", version_base=None)
 def train(cfg: DictConfig):
-<<<<<<< HEAD
-    dataset: Dataset = hydra.utils.instantiate(cfg.data, _convert_="object")
-
-    module_configs = {
-        name: instantiate.module_config(module_config)
-        for name, module_config in cfg.model.modules.items()
-    }
-    loss_configs = {
-        name: instantiate.loss_config(loss_config) for name, loss_config in cfg.model.losses.items()
-    }
-    metric_configs = {
-        name: instantiate.loss_config(metric_config)
-        for name, metric_config in cfg.model.metrics.items()
-    }
-    optim_factory = hydra.utils.instantiate(cfg.model.optim_factory)
-    lr_sched_factory = hydra.utils.instantiate(cfg.model.lr_sched_factory)
-    if cfg.model.lr_sched_config is not None:
-        lr_sched_factory = meta_lr_sched_factory(lr_sched_factory, dict(cfg.model.lr_sched_config))
-
-    model = hydra.utils.get_class(cfg.model._target_)(
-        module_configs, loss_configs, metric_configs, optim_factory, lr_sched_factory
-    )
-=======
     # modules = {
     #     name: instantiate.modules(module_config)
     #     for name, module_config in cfg.model.modules.items()
@@ -64,8 +36,9 @@
     # print(hydra.utils.instantiate(cfg.model.modules))
     # print(hydra.utils.instantiate(cfg.model.losses))
     # print(hydra.utils.instantiate(cfg.model.metrics))
+    dataset: Dataset = hydra.utils.instantiate(cfg.data, _convert_="object")
+
     model: SimpleModel = hydra.utils.instantiate(cfg.model, _convert_="object")
->>>>>>> a275bc12
     print(model)
     # model = hydra.utils.get_class(cfg.model._target_)(
     #     module_configs, loss_configs, metric_configs, optim_factory, lr_sched_factory
