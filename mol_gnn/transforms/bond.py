from __future__ import annotations

from collections.abc import Collection, Iterable
import textwrap
from typing import Protocol

from jaxtyping import Int
from rdkit.Chem.rdchem import BondStereo, BondType
import torch
from torch import Tensor
from torch.nn import functional as F

<<<<<<< HEAD
=======
from mol_gnn.conf import REPR_INDENT
>>>>>>> 970208dd
from mol_gnn.transforms.utils.inverse_index import InverseIndexWithUnknown, build
from mol_gnn.types import Bond

BOND_TYPES = [BondType.SINGLE, BondType.DOUBLE, BondType.TRIPLE, BondType.AROMATIC]
BOND_STEREOS = [
    BondStereo.STEREONONE,
    BondStereo.STEREOANY,
    BondStereo.STEREOZ,
    BondStereo.STEREOE,
    BondStereo.STEREOCIS,
    BondStereo.STEREOTRANS,
    BondStereo.STEREOATROPCW,
]


class BondTransform(Protocol):
    def __len__(self) -> int: ...

    def __call__(self, input: Iterable[Bond]) -> Int[Tensor, "n t"]: ...


class BondTypeOnlyTransform:
    def __init__(self, bond_types: Collection[BondType] = BOND_TYPES):
        self.bond_type_map = InverseIndexWithUnknown(bond_types)

    def __len__(self) -> int:
        return len(self.bond_type_map)

    def __call__(self, input: Iterable[Bond]) -> Int[Tensor, "n 1"]:
        types = [[self.bond_type_map[bond.GetBondType()]] for bond in input]

        return torch.tensor(types)

    def __repr__(self):
        text = f"(bond_types): {self.bond_type_map}"

        return "\n".join([f"{type(self).__name__}(", textwrap.indent(text, REPR_INDENT), ")"])


class MultiTypeBondTransform:
    def __init__(
        self,
        bond_types: Collection[BondType] | None = BOND_TYPES,
        stereos: Collection[BondStereo] | None = BOND_STEREOS,
    ):
        self.bond_type_map = build(bond_types, unknown_pad=True)
        self.stereo_map = build(stereos, unknown_pad=True)

        sizes = [
            len(index_map)
            for index_map in [self.bond_type_map, self.stereo_map]
            if index_map is not None
        ]

        self.__num_types = sum(sizes)
        self.sizes = torch.tensor(sizes, dtype=torch.long)
        self.offset = F.pad(self.sizes.cumsum(dim=0), [1, 0])[:-1]

    def __len__(self) -> int:
        return self.__num_types

    def _transform_single(self, bond: Bond) -> list[int]:
        types = []

        if self.bond_type_map is not None:
            types.append(self.bond_type_map[bond.GetBondType()])
        if self.stereo_map is not None:
            types.append(self.stereo_map[bond.GetStereo()])

        return types

    def __call__(self, input: Iterable[Bond]) -> Int[Tensor, "n t"]:
        types = [self._transform_single(bond) for bond in input]

        return torch.tensor(types) + self.offset.unsqueeze(0)

    def __repr__(self) -> str:
        lines = []

        if self.bond_type_map is not None:
            lines.append(f"(bond_types): {self.stereo_map}")
        if self.stereo_map is not None:
            lines.append(f"(stereos): {self.stereo_map}")
        text = "\n".join(lines)

        return "\n".join([f"{type(self).__name__}(", textwrap.indent(text, REPR_INDENT), ")"])

    def stringify_choices(self):
        return list(map(str, ))<|MERGE_RESOLUTION|>--- conflicted
+++ resolved
@@ -10,10 +10,7 @@
 from torch import Tensor
 from torch.nn import functional as F
 
-<<<<<<< HEAD
-=======
 from mol_gnn.conf import REPR_INDENT
->>>>>>> 970208dd
 from mol_gnn.transforms.utils.inverse_index import InverseIndexWithUnknown, build
 from mol_gnn.types import Bond
 
